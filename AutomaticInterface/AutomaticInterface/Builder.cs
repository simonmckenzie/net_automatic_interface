﻿using System;
using System.Collections.Generic;
using System.Linq;
using Microsoft.CodeAnalysis;
using Microsoft.CodeAnalysis.CSharp;
using Microsoft.CodeAnalysis.CSharp.Syntax;

namespace AutomaticInterface;

public static class Builder
{
    private const string InheritDoc = "/// <inheritdoc />"; // we use inherit doc because that should be able to fetch documentation from base classes.

    private static readonly SymbolDisplayFormat FullyQualifiedDisplayFormat =
        new(
            genericsOptions: SymbolDisplayGenericsOptions.IncludeTypeParameters,
            memberOptions: SymbolDisplayMemberOptions.IncludeParameters,
            parameterOptions: SymbolDisplayParameterOptions.IncludeType
                | SymbolDisplayParameterOptions.IncludeParamsRefOut,
            typeQualificationStyle: SymbolDisplayTypeQualificationStyle.NameAndContainingTypesAndNamespaces,
            globalNamespaceStyle: SymbolDisplayGlobalNamespaceStyle.Included,
            miscellaneousOptions: SymbolDisplayMiscellaneousOptions.UseSpecialTypes
                | SymbolDisplayMiscellaneousOptions.IncludeNullableReferenceTypeModifier
        );

    public static string BuildInterfaceFor(ITypeSymbol typeSymbol)
    {
        if (
            typeSymbol.DeclaringSyntaxReferences.First().GetSyntax()
            is not ClassDeclarationSyntax classSyntax
        )
        {
            return string.Empty;
        }

        var namespaceName = GetNameSpace(typeSymbol);

        var interfaceName = $"I{classSyntax.GetClassName()}";

        var interfaceGenerator = new InterfaceBuilder(namespaceName, interfaceName);

        interfaceGenerator.AddClassDocumentation(GetDocumentationForClass(classSyntax));
        interfaceGenerator.AddGeneric(GetGeneric(classSyntax));

        var members = typeSymbol
            .GetAllMembers()
            .Where(x => x.DeclaredAccessibility == Accessibility.Public)
            .Where(x => !x.IsStatic)
            .Where(x => !HasIgnoreAttribute(x))
            .ToList();

        AddPropertiesToInterface(members, interfaceGenerator);
        AddMethodsToInterface(members, interfaceGenerator);
        AddEventsToInterface(members, interfaceGenerator);

        var generatedCode = interfaceGenerator.Build();

        return generatedCode;
    }

    private static string GetNameSpace(ISymbol typeSymbol)
    {
        var generationAttribute = typeSymbol
            .GetAttributes()
            .FirstOrDefault(x =>
                x.AttributeClass != null
                && x.AttributeClass.Name.Contains(AutomaticInterfaceGenerator.DefaultAttributeName)
            );

        if (generationAttribute == null)
        {
            return typeSymbol.ContainingNamespace.ToDisplayString();
        }
        var customNs = generationAttribute.ConstructorArguments.FirstOrDefault().Value?.ToString();

        return string.IsNullOrWhiteSpace(customNs)
            ? typeSymbol.ContainingNamespace.ToDisplayString()
            : customNs!;
    }

    private static void AddMethodsToInterface(List<ISymbol> members, InterfaceBuilder codeGenerator)
    {
        members
            .Where(x => x.Kind == SymbolKind.Method)
            .OfType<IMethodSymbol>()
            .Where(x => x.MethodKind == MethodKind.Ordinary)
            .Where(x => x.ContainingType.Name != nameof(Object))
            .Where(x => !HasIgnoreAttribute(x))
            .GroupBy(x => x.ToDisplayString(FullyQualifiedDisplayFormat))
            .Select(g => g.First())
            .ToList()
            .ForEach(method =>
            {
                AddMethod(codeGenerator, method);
            });
    }

    private static void AddMethod(InterfaceBuilder codeGenerator, IMethodSymbol method)
    {
        var returnType = method.ReturnType;
        var name = method.Name;

        ActivateNullableIfNeeded(codeGenerator, method);

        var paramResult = new HashSet<string>();
        method.Parameters.Select(GetMethodSignature).ToList().ForEach(x => paramResult.Add(x));

        var typedArgs = method
            .TypeParameters.Select(arg =>
                (
                    arg.ToDisplayString(FullyQualifiedDisplayFormat),
                    arg.GetWhereStatement(FullyQualifiedDisplayFormat)
                )
            )
            .ToList();

        codeGenerator.AddMethodToInterface(
            name,
            returnType.ToDisplayString(FullyQualifiedDisplayFormat),
            InheritDoc,
            paramResult,
            typedArgs
        );
    }

    private static void ActivateNullableIfNeeded(
        InterfaceBuilder codeGenerator,
        ITypeSymbol typeSymbol
    )
    {
        if (IsNullable(typeSymbol))
        {
            codeGenerator.HasNullable = true;
        }
    }

    private static void ActivateNullableIfNeeded(
        InterfaceBuilder codeGenerator,
        IMethodSymbol method
    )
    {
        var hasNullableParameter = method.Parameters.Any(x => IsNullable(x.Type));

        var hasNullableReturn = IsNullable(method.ReturnType);

        if (hasNullableParameter || hasNullableReturn)
        {
            codeGenerator.HasNullable = true;
        }
    }

    private static bool IsNullable(ITypeSymbol typeSymbol)
    {
        if (typeSymbol.NullableAnnotation == NullableAnnotation.Annotated)
        {
            return true;
        }

        if (typeSymbol is not INamedTypeSymbol named)
        {
            return false;
        }

        foreach (var param in named.TypeArguments)
        {
            if (IsNullable(param))
            {
                return true;
            }
        }

        return false;
    }

    private static void AddEventsToInterface(List<ISymbol> members, InterfaceBuilder codeGenerator)
    {
        members
            .Where(x => x.Kind == SymbolKind.Event)
            .OfType<IEventSymbol>()
<<<<<<< HEAD
            .Where(x => x.DeclaredAccessibility == Accessibility.Public)
            .Where(x => !x.IsStatic)
            .Where(x => !HasIgnoreAttribute(x))
            .GroupBy(x => x.ToDisplayString(FullyQualifiedDisplayFormat))
=======
            .GroupBy(x => x.ToDisplayString(MethodSignatureDisplayFormat))
>>>>>>> 6edf896d
            .Select(g => g.First())
            .ToList()
            .ForEach(evt =>
            {
                var type = evt.Type;
                var name = evt.Name;

                ActivateNullableIfNeeded(codeGenerator, type);

                codeGenerator.AddEventToInterface(
                    name,
                    type.ToDisplayString(FullyQualifiedDisplayFormat),
                    InheritDoc
                );
            });
    }

    private static string GetMethodSignature(IParameterSymbol x)
    {
        var name = GetMethodName(x);
        var refKindText = GetRefKind(x);
        var optionalValue = GetMethodOptionalValue(x);

        return $"{refKindText}{x.Type.ToDisplayString(FullyQualifiedDisplayFormat)} {name}{optionalValue}";
    }

    private static string GetMethodOptionalValue(IParameterSymbol x)
    {
        if (!x.HasExplicitDefaultValue)
        {
            return string.Empty;
        }

        return x.ExplicitDefaultValue switch
        {
            string => $" = \"{x.ExplicitDefaultValue}\"",
            bool value => $" = {(value ? "true" : "false")}",
            // struct
            null when x.Type.IsValueType
                => $" = default({x.Type.ToDisplayString(FullyQualifiedDisplayFormat)})",
            null => " = null",
            _ => $" = {x.ExplicitDefaultValue}"
        };
    }

    private static string GetMethodName(IParameterSymbol x)
    {
        var syntaxReference = x.DeclaringSyntaxReferences.FirstOrDefault();

        return syntaxReference != null
            ? ((ParameterSyntax)syntaxReference.GetSyntax()).Identifier.Text
            : x.Name;
    }

    private static string GetRefKind(IParameterSymbol x)
    {
        return x.RefKind switch
        {
            RefKind.Ref => "ref ",
            RefKind.Out => "out ",
            RefKind.In => "in ",
            // Not sure why RefReadOnly and In both has Enum index 3.
            // RefKind.RefReadOnly => "ref readonly ",
            _ => string.Empty,
        };
    }

    private static void AddPropertiesToInterface(
        List<ISymbol> members,
        InterfaceBuilder interfaceGenerator
    )
    {
        members
            .Where(x => x.Kind == SymbolKind.Property)
            .OfType<IPropertySymbol>()
            .Where(x => !x.IsIndexer)
            .GroupBy(x => x.Name)
            .Select(g => g.First())
            .ToList()
            .ForEach(prop =>
            {
                var type = prop.Type;

                var name = prop.Name;
                var hasGet = prop.GetMethod?.DeclaredAccessibility == Accessibility.Public;
                var hasSet = GetSetKind(prop.SetMethod);
                var isRef = prop.ReturnsByRef;

                ActivateNullableIfNeeded(interfaceGenerator, type);

                interfaceGenerator.AddPropertyToInterface(
                    name,
                    type.ToDisplayString(FullyQualifiedDisplayFormat),
                    hasGet,
                    hasSet,
                    isRef,
                    InheritDoc
                );
            });
    }

    private static PropertySetKind GetSetKind(IMethodSymbol? setMethodSymbol)
    {
        return setMethodSymbol switch
        {
            null => PropertySetKind.NoSet,
            { IsInitOnly: true, DeclaredAccessibility: Accessibility.Public }
                => PropertySetKind.Init,
            _
                => setMethodSymbol is { DeclaredAccessibility: Accessibility.Public }
                    ? PropertySetKind.Always
                    : PropertySetKind.NoSet
        };
    }

    private static bool HasIgnoreAttribute(ISymbol x)
    {
        return x.GetAttributes()
            .Any(a =>
                a.AttributeClass != null
                && a.AttributeClass.Name.Contains(
                    AutomaticInterfaceGenerator.IgnoreAutomaticInterfaceAttributeName
                )
            );
    }

    private static string GetDocumentationForClass(CSharpSyntaxNode classSyntax)
    {
        if (!classSyntax.HasLeadingTrivia)
        {
            // no documentation
            return string.Empty;
        }

        SyntaxKind[] docSyntax =
        [
            SyntaxKind.DocumentationCommentExteriorTrivia,
            SyntaxKind.EndOfDocumentationCommentToken,
            SyntaxKind.MultiLineDocumentationCommentTrivia,
            SyntaxKind.SingleLineDocumentationCommentTrivia
        ];

        var trivia = classSyntax
            .GetLeadingTrivia()
            .Where(x => docSyntax.Contains(x.Kind()))
            .FirstOrDefault(x => !string.IsNullOrWhiteSpace(x.ToFullString()));

        return trivia.ToFullString().Trim();
    }

    private static string GetGeneric(TypeDeclarationSyntax classSyntax)
    {
        if (classSyntax.TypeParameterList?.Parameters.Count == 0)
        {
            return string.Empty;
        }

        var formattedGeneric =
            $"{classSyntax.TypeParameterList?.ToFullString().Trim()} {classSyntax.ConstraintClauses}".Trim();

        return formattedGeneric;
    }
}<|MERGE_RESOLUTION|>--- conflicted
+++ resolved
@@ -177,14 +177,7 @@
         members
             .Where(x => x.Kind == SymbolKind.Event)
             .OfType<IEventSymbol>()
-<<<<<<< HEAD
-            .Where(x => x.DeclaredAccessibility == Accessibility.Public)
-            .Where(x => !x.IsStatic)
-            .Where(x => !HasIgnoreAttribute(x))
             .GroupBy(x => x.ToDisplayString(FullyQualifiedDisplayFormat))
-=======
-            .GroupBy(x => x.ToDisplayString(MethodSignatureDisplayFormat))
->>>>>>> 6edf896d
             .Select(g => g.First())
             .ToList()
             .ForEach(evt =>
