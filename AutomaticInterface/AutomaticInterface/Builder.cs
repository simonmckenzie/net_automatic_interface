--- conflicted
+++ resolved
@@ -53,13 +53,6 @@
             return string.Empty;
         }
         var generationAttribute = GetGenerationAttribute(typeSymbol);
-<<<<<<< HEAD
-        var namespaceName = GetNameSpace(typeSymbol, generationAttribute);
-        var asInternal = GetAsInternal(generationAttribute);
-        var interfaceName = $"I{classSyntax.GetClassName()}";
-
-        var interfaceGenerator = new InterfaceBuilder(namespaceName, interfaceName, asInternal);
-=======
         var asInternal = GetAsInternal(generationAttribute);
         var symbolDetails = GetSymbolDetails(typeSymbol, classSyntax);
         var interfaceGenerator = new InterfaceBuilder(
@@ -67,7 +60,6 @@
             symbolDetails.InterfaceName,
             asInternal
         );
->>>>>>> 18c9e26d
 
         interfaceGenerator.AddClassDocumentation(GetDocumentationForClass(classSyntax));
         interfaceGenerator.AddGeneric(GetGeneric(classSyntax, namedTypeSymbol));
@@ -88,16 +80,6 @@
         return generatedCode;
     }
 
-<<<<<<< HEAD
-    private static AttributeData? GetGenerationAttribute(ISymbol typeSymbol)
-    {
-        return typeSymbol
-           .GetAttributes()
-           .FirstOrDefault(x =>
-               x.AttributeClass != null
-               && x.AttributeClass.Name.Contains(AutomaticInterfaceGenerator.DefaultAttributeName)
-           );
-=======
     private static AttributeData? GetGenerationAttribute(ISymbol typeSymbol)
     {
         return typeSymbol
@@ -106,7 +88,6 @@
                 x.AttributeClass != null
                 && x.AttributeClass.Name.Contains(AutomaticInterfaceGenerator.DefaultAttributeName)
             );
->>>>>>> 18c9e26d
     }
 
     private static string GetNameSpace(ISymbol typeSymbol, AttributeData? generationAttribute)
@@ -121,18 +102,6 @@
         return string.IsNullOrWhiteSpace(customNs)
             ? typeSymbol.ContainingNamespace.ToDisplayString()
             : customNs!;
-    }
-
-    private static bool GetAsInternal(AttributeData? generationAttribute)
-    {
-        if (generationAttribute == null)
-        {
-            return false;
-        }
-
-        var asInternal = (bool?)generationAttribute.ConstructorArguments.Skip(1).FirstOrDefault().Value;
-
-        return asInternal.GetValueOrDefault();
     }
 
     private static bool GetAsInternal(AttributeData? generationAttribute)
