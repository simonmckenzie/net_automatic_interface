﻿using System;
using System.Collections.Generic;
using System.Linq;
using Microsoft.CodeAnalysis;
using Microsoft.CodeAnalysis.CSharp;
using Microsoft.CodeAnalysis.CSharp.Syntax;

namespace AutomaticInterface;

public static class Builder
{
    private const string InheritDoc = "/// <inheritdoc />"; // we use inherit doc because that should be able to fetch documentation from base classes.

    private static readonly SymbolDisplayFormat MethodSignatureDisplayFormat =
        new(
            memberOptions: SymbolDisplayMemberOptions.IncludeParameters,
            parameterOptions: SymbolDisplayParameterOptions.IncludeType
                | SymbolDisplayParameterOptions.IncludeParamsRefOut
        );

    public static string BuildInterfaceFor(ITypeSymbol typeSymbol)
    {
        if (
            typeSymbol.DeclaringSyntaxReferences.First().GetSyntax()
            is not ClassDeclarationSyntax classSyntax
        )
        {
            return string.Empty;
        }

        var namespaceName = GetNameSpace(typeSymbol);

        var interfaceName = $"I{classSyntax.GetClassName()}";

        var interfaceGenerator = new InterfaceBuilder(namespaceName, interfaceName);

        interfaceGenerator.AddUsings(GetUsings(typeSymbol));
        interfaceGenerator.AddClassDocumentation(GetDocumentationForClass(classSyntax));
        interfaceGenerator.AddGeneric(GetGeneric(classSyntax));
        AddPropertiesToInterface(typeSymbol, interfaceGenerator);
        AddMethodsToInterface(typeSymbol, interfaceGenerator);
        AddEventsToInterface(typeSymbol, interfaceGenerator);

        var generatedCode = interfaceGenerator.Build();

        return generatedCode;
    }

    private static string GetNameSpace(ISymbol typeSymbol)
    {
        var generationAttribute = typeSymbol
            .GetAttributes()
            .FirstOrDefault(x =>
                x.AttributeClass != null
                && x.AttributeClass.Name.Contains(AutomaticInterfaceGenerator.DefaultAttributeName)
            );

        if (generationAttribute == null)
        {
            return typeSymbol.ContainingNamespace.ToDisplayString();
        }
        var customNs = generationAttribute.ConstructorArguments.FirstOrDefault().Value?.ToString();

        return string.IsNullOrWhiteSpace(customNs)
            ? typeSymbol.ContainingNamespace.ToDisplayString()
            : customNs!;
    }

    private static void AddMethodsToInterface(
        ITypeSymbol classSymbol,
        InterfaceBuilder codeGenerator
    )
    {
        classSymbol
            .GetAllMembers()
            .Where(x => x.Kind == SymbolKind.Method)
            .OfType<IMethodSymbol>()
            .Where(x => x.DeclaredAccessibility == Accessibility.Public)
            .Where(x => x.MethodKind == MethodKind.Ordinary)
            .Where(x => !x.IsStatic)
            .Where(x => !HasIgnoreAttribute(x))
            .Where(x => x.ContainingType.Name != nameof(Object))
<<<<<<< HEAD
=======
            .Where(x => !HasIgnoreAttribute(x))
>>>>>>> 77ec533d
            .GroupBy(x => x.ToDisplayString(MethodSignatureDisplayFormat))
            .Select(g => g.First())
            .ToList()
            .ForEach(method =>
            {
                AddMethod(codeGenerator, method);
            });
    }

    private static void AddMethod(InterfaceBuilder codeGenerator, IMethodSymbol method)
    {
        var returnType = method.ReturnType;
        var name = method.Name;

        ActivateNullableIfNeeded(codeGenerator, method);

        var paramResult = new HashSet<string>();
        method.Parameters.Select(GetMethodSignature).ToList().ForEach(x => paramResult.Add(x));

        var typedArgs = method
            .TypeParameters.Select(arg => (arg.ToDisplayString(), arg.GetWhereStatement()))
            .ToList();

        codeGenerator.AddMethodToInterface(
            name,
            returnType.ToDisplayString(),
            InheritDoc,
            paramResult,
            typedArgs
        );
    }

    private static void ActivateNullableIfNeeded(
        InterfaceBuilder codeGenerator,
        ITypeSymbol typeSymbol
    )
    {
        if (IsNullable(typeSymbol))
        {
            codeGenerator.HasNullable = true;
        }
    }

    private static void ActivateNullableIfNeeded(
        InterfaceBuilder codeGenerator,
        IMethodSymbol method
    )
    {
        var hasNullableParameter = method.Parameters.Any(x => IsNullable(x.Type));

        var hasNullableReturn = IsNullable(method.ReturnType);

        if (hasNullableParameter || hasNullableReturn)
        {
            codeGenerator.HasNullable = true;
        }
    }

    private static bool IsNullable(ITypeSymbol typeSymbol)
    {
        if (typeSymbol.NullableAnnotation == NullableAnnotation.Annotated)
        {
            return true;
        }

        if (typeSymbol is not INamedTypeSymbol named)
        {
            return false;
        }

        foreach (var param in named.TypeArguments)
        {
            if (IsNullable(param))
            {
                return true;
            }
        }

        return false;
    }

    private static void AddEventsToInterface(
        ITypeSymbol classSymbol,
        InterfaceBuilder codeGenerator
    )
    {
        classSymbol
            .GetAllMembers()
            .Where(x => x.Kind == SymbolKind.Event)
            .OfType<IEventSymbol>()
            .Where(x => x.DeclaredAccessibility == Accessibility.Public)
            .Where(x => !x.IsStatic)
            .Where(x => !HasIgnoreAttribute(x))
            .ToList()
            .ForEach(evt =>
            {
                var type = evt.Type;
                var name = evt.Name;

                ActivateNullableIfNeeded(codeGenerator, type);

                codeGenerator.AddEventToInterface(name, type.ToDisplayString(), InheritDoc);
            });
    }

    private static string GetMethodSignature(IParameterSymbol x)
    {
        var name = GetMethodName(x);
        var refKindText = GetRefKind(x);
        var optionalValue = GetMethodOptionalValue(x);

        return $"{refKindText}{x.Type.ToDisplayString()} {name}{optionalValue}";
    }

    private static string GetMethodOptionalValue(IParameterSymbol x)
    {
        if (!x.HasExplicitDefaultValue)
        {
            return string.Empty;
        }

        return x.ExplicitDefaultValue switch
        {
            string => $" = \"{x.ExplicitDefaultValue}\"",
            bool value => $" = {(value ? "true" : "false")}",
            // struct
            null when x.Type.IsValueType => $" = default({x.Type})",
            null => " = null",
            _ => $" = {x.ExplicitDefaultValue}"
        };
    }

    private static string GetMethodName(IParameterSymbol x)
    {
        var syntaxReference = x.DeclaringSyntaxReferences.FirstOrDefault();

        return syntaxReference != null
            ? ((ParameterSyntax)syntaxReference.GetSyntax()).Identifier.Text
            : x.Name;
    }

    private static string GetRefKind(IParameterSymbol x)
    {
        return x.RefKind switch
        {
            RefKind.Ref => "ref ",
            RefKind.Out => "out ",
            RefKind.In => "in ",
            // Not sure why RefReadOnly and In both has Enum index 3.
            // RefKind.RefReadOnly => "ref readonly ",
            _ => string.Empty,
        };
    }

    private static void AddPropertiesToInterface(
        ITypeSymbol classSymbol,
        InterfaceBuilder interfaceGenerator
    )
    {
        classSymbol
            .GetAllMembers()
            .Where(x => x.Kind == SymbolKind.Property)
            .OfType<IPropertySymbol>()
            .Where(x => x.DeclaredAccessibility == Accessibility.Public)
            .Where(x => !x.IsStatic)
            .Where(x => !x.IsIndexer)
            .Where(x => !HasIgnoreAttribute(x))
            .GroupBy(x => x.Name)
            .Select(g => g.First())
            .ToList()
            .ForEach(prop =>
            {
                var type = prop.Type;

                var name = prop.Name;
                var hasGet = prop.GetMethod?.DeclaredAccessibility == Accessibility.Public;
                var hasSet = prop.SetMethod?.DeclaredAccessibility == Accessibility.Public;
                var isRef = prop.ReturnsByRef;

                ActivateNullableIfNeeded(interfaceGenerator, type);

                interfaceGenerator.AddPropertyToInterface(
                    name,
                    type.ToDisplayString(),
                    hasGet,
                    hasSet,
                    isRef,
                    InheritDoc
                );
            });
    }

    private static bool HasIgnoreAttribute(ISymbol x)
    {
        return x.GetAttributes()
            .Any(a =>
                a.AttributeClass != null
                && a.AttributeClass.Name.Contains(
                    AutomaticInterfaceGenerator.IgnoreAutomaticInterfaceAttributeName
                )
            );
    }

    private static string GetDocumentationForClass(CSharpSyntaxNode classSyntax)
    {
        if (!classSyntax.HasLeadingTrivia)
        {
            // no documentation
            return string.Empty;
        }

        SyntaxKind[] docSyntax =
        [
            SyntaxKind.DocumentationCommentExteriorTrivia,
            SyntaxKind.EndOfDocumentationCommentToken,
            SyntaxKind.MultiLineDocumentationCommentTrivia,
            SyntaxKind.SingleLineDocumentationCommentTrivia
        ];

        var trivia = classSyntax
            .GetLeadingTrivia()
            .Where(x => docSyntax.Contains(x.Kind()))
            .FirstOrDefault(x => !string.IsNullOrWhiteSpace(x.ToFullString()));

        return trivia.ToFullString().Trim();
    }

    private static IEnumerable<string> GetUsings(ISymbol classSymbol)
    {
        var allUsings = SyntaxFactory.List<UsingDirectiveSyntax>();
        foreach (var syntaxRef in classSymbol.DeclaringSyntaxReferences)
        {
            allUsings = syntaxRef
                .GetSyntax()
                .Ancestors(false)
                .Aggregate(
                    allUsings,
                    (current, parent) =>
                        parent switch
                        {
                            NamespaceDeclarationSyntax ndSyntax
                                => current.AddRange(ndSyntax.Usings),
                            CompilationUnitSyntax cuSyntax => current.AddRange(cuSyntax.Usings),
                            _ => current
                        }
                );
        }

        return [.. allUsings.Select(x => x.ToString())];
    }

    private static string GetGeneric(TypeDeclarationSyntax classSyntax)
    {
        if (classSyntax.TypeParameterList?.Parameters.Count == 0)
        {
            return string.Empty;
        }

        var formattedGeneric =
            $"{classSyntax.TypeParameterList?.ToFullString().Trim()} {classSyntax.ConstraintClauses}".Trim();

        return formattedGeneric;
    }
}<|MERGE_RESOLUTION|>--- conflicted
+++ resolved
@@ -80,10 +80,7 @@
             .Where(x => !x.IsStatic)
             .Where(x => !HasIgnoreAttribute(x))
             .Where(x => x.ContainingType.Name != nameof(Object))
-<<<<<<< HEAD
-=======
             .Where(x => !HasIgnoreAttribute(x))
->>>>>>> 77ec533d
             .GroupBy(x => x.ToDisplayString(MethodSignatureDisplayFormat))
             .Select(g => g.First())
             .ToList()
