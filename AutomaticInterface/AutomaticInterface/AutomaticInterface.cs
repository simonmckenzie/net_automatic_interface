--- conflicted
+++ resolved
@@ -70,14 +70,10 @@
             var namespaceName = root.GetNamespace();
             var interfaceName = $"I{classSyntax.GetClassName()}";
 
-<<<<<<< HEAD
-                //Checking globally enabled context. Probably in future we should check for every generated line
-                var nullableContext = classSemanticModel.GetNullableContext(0);
+            //Checking globally enabled context. Probably in future we should check for every generated line
+            var nullableContext = classSemanticModel.GetNullableContext(0);
                 
-                var interfaceGenerator = new InterfaceBuilder(namespaceName, interfaceName, nullableContext.AnnotationsEnabled());
-=======
-            var interfaceGenerator = new InterfaceBuilder(namespaceName, interfaceName);
->>>>>>> 06ebae80
+            var interfaceGenerator = new InterfaceBuilder(namespaceName, interfaceName, nullableContext.AnnotationsEnabled());
 
 
             var namedType = classSemanticModel.GetDeclaredSymbol(classSyntax);
