--- conflicted
+++ resolved
@@ -25,11 +25,7 @@
         <PackageLicenseExpression>MIT</PackageLicenseExpression>
         <EnableNETAnalyzers>True</EnableNETAnalyzers>
         <AnalysisLevel>latest-Recommended</AnalysisLevel>
-<<<<<<< HEAD
-        <Version>2.4.0</Version>
-=======
         <Version>2.5.0</Version>
->>>>>>> a602ecc4
         <PackageReadmeFile>README.md</PackageReadmeFile>
         <TreatWarningsAsErrors>true</TreatWarningsAsErrors>
         <NoWarn>1701;1702;NU5128</NoWarn>
